package kdb

import (
	"bytes"
	"encoding/binary"
	"errors"
	"io"
	"reflect"
	"strconv"
	"time"
)

func writeData(dbuf io.Writer, order binary.ByteOrder, data *K) (err error) {
	t := data.Type
	if t == XD && data.Attr == SORTED {
		t = SD
	}
	binary.Write(dbuf, order, t)
	if t >= K0 && t < XD {
		binary.Write(dbuf, order, data.Attr) // attributes
		if t != XT {
			binary.Write(dbuf, order, int32(reflect.ValueOf(data.Data).Len()))
		}
	}
	switch data.Type {
	case K0:
		tosend := data.Data.([]*K)
		for i := 0; i < len(tosend); i++ {
			err = writeData(dbuf, order, tosend[i])
			if err != nil {
				return err
			}
		}
	case -KS:
		tosend := data.Data.(string)
		binary.Write(dbuf, order, []byte(tosend))
		binary.Write(dbuf, order, byte(0))
	case KC:
		tosend := data.Data.(string)
		binary.Write(dbuf, order, []byte(tosend))
	case KS:
		tosend := data.Data.([]string)
		for i := 0; i < len(tosend); i++ {
			binary.Write(dbuf, order, []byte(tosend[i]))
			binary.Write(dbuf, order, byte(0))
		}
<<<<<<< HEAD
	case -KB, -KC, -KG, -KI, -KJ, -KE, -KF, -UU:
=======
	case -KB:
		tosend := data.Data.(bool)
		var val byte
		if tosend {
			val = 0x01
		} else {
			val = 0x00
		}
		binary.Write(dbuf, order, val)
	case -KG, -KH, -KI, -KJ, -KE, -KF, -UU:
>>>>>>> 8f513bb1
		binary.Write(dbuf, order, data.Data)
	case -KP:
		tosend := data.Data.(time.Time)
		binary.Write(dbuf, order, tosend.Sub(qEpoch))
	case -KZ:
		tosend := data.Data.(time.Time)
		binary.Write(dbuf, order, -1*(float64(qEpoch.Sub(tosend)/time.Millisecond)/86400000))
	case -KD:
		tosend := data.Data.(time.Time)
		binary.Write(dbuf, order, -1*int32(qEpoch.Sub(tosend)/time.Hour)/24)
	case KP:
		tosend := data.Data.([]time.Time)
		for _, ts := range tosend {
			binary.Write(dbuf, order, ts.Sub(qEpoch))
		}
	case KB, KG, KH, KI, KJ, KE, KF, KT, KV, KU, KM, KN, UU:
		binary.Write(dbuf, order, data.Data)
	case KZ:
		tosend := data.Data.([]time.Time)
		for _, ts := range tosend {
			binary.Write(dbuf, order, -1*(float64(qEpoch.Sub(ts)/time.Millisecond)/86400000))
		}
	case KD:
		tosend := data.Data.([]time.Time)
		for _, ts := range tosend {
			binary.Write(dbuf, order, -1*(int32(qEpoch.Sub(ts)/time.Hour)/24))
		}
	case XD:
		tosend := data.Data.(Dict)
		err = writeData(dbuf, order, tosend.Key)
		if err != nil {
			return err
		}
		err = writeData(dbuf, order, tosend.Value)
		if err != nil {
			return err
		}
	case XT:
		tosend := data.Data.(Table)
		return writeData(dbuf, order, NewDict(SymbolV(tosend.Columns), &K{K0, NONE, tosend.Data}))
	case KERR:
		tosend := data.Data.(error)
		binary.Write(dbuf, order, []byte(tosend.Error()))
		binary.Write(dbuf, order, byte(0))
	case KFUNC:
		tosend := data.Data.(Function)
		binary.Write(dbuf, order, []byte(tosend.Namespace))
		binary.Write(dbuf, order, byte(0))
		return writeData(dbuf, order, &K{KC, NONE, tosend.Body})
	case KFUNCUP, KFUNCBP, KFUNCTR:
		binary.Write(dbuf, order, data.Data.(byte))
	case KPROJ, KCOMP:
		tosend := data.Data.([]*K)
		binary.Write(dbuf, order, uint32(len(tosend)))
		for i := 0; i < len(tosend); i++ {
			writeData(dbuf, order, tosend[i])
		}
<<<<<<< HEAD
	case KEACH, KOVER, KSCAN, KPRIOR, KEACHRIGHT, KEACHLEFT:
		writeData(dbuf, order, data.Data.(*K))
=======
	case KPROJ, KCOMP:
		d := data.Data.([]*K)
		err = binary.Write(dbuf, order, int32(len(d)))
		if err != nil {
			return err
		}
		for i := 0; i < len(d); i++ {
			err = writeData(dbuf, order, d[i])
			if err != nil {
				return err
			}
		}
	case KEACH, KOVER, KSCAN, KPRIOR, KEACHRIGHT, KEACHLEFT:
		return writeData(dbuf, order, data.Data.(*K))
	case KFUNCUP, KFUNCBP, KFUNCTR:
		b := data.Data.(byte)
		err = binary.Write(dbuf, order, &b)
		if err != nil {
			return err
		}
>>>>>>> 8f513bb1
	default:
		return errors.New("unknown type " + strconv.Itoa(int(data.Type)))
	}
	return nil

}

// Encode data to ipc format as msgtype(sync/async/response) to specified writer
func Encode(w io.Writer, msgtype ReqType, data *K) error {
	var order = binary.LittleEndian
	buf := new(bytes.Buffer)

	// As a place holder header, write 8 bytes to the buffer
	header := [8]byte{}
	if _, err := buf.Write(header[:]); err != nil {
		return err
	}

	// Then write the qipc encoded data
	if err := writeData(buf, order, data); err != nil {
		return err
	}

	// Now that we have the length of the buffer, create the correct header
	header[0] = 1 // byte order
	header[1] = byte(msgtype)
	header[2] = 0
	header[3] = 0
	order.PutUint32(header[4:], uint32(buf.Len()))

	// Write the correct header to the original buffer
	b := buf.Bytes()
	copy(b, header[:])

	_, err := w.Write(Compress(b))
	return err
}<|MERGE_RESOLUTION|>--- conflicted
+++ resolved
@@ -44,20 +44,7 @@
 			binary.Write(dbuf, order, []byte(tosend[i]))
 			binary.Write(dbuf, order, byte(0))
 		}
-<<<<<<< HEAD
 	case -KB, -KC, -KG, -KI, -KJ, -KE, -KF, -UU:
-=======
-	case -KB:
-		tosend := data.Data.(bool)
-		var val byte
-		if tosend {
-			val = 0x01
-		} else {
-			val = 0x00
-		}
-		binary.Write(dbuf, order, val)
-	case -KG, -KH, -KI, -KJ, -KE, -KF, -UU:
->>>>>>> 8f513bb1
 		binary.Write(dbuf, order, data.Data)
 	case -KP:
 		tosend := data.Data.(time.Time)
@@ -115,10 +102,6 @@
 		for i := 0; i < len(tosend); i++ {
 			writeData(dbuf, order, tosend[i])
 		}
-<<<<<<< HEAD
-	case KEACH, KOVER, KSCAN, KPRIOR, KEACHRIGHT, KEACHLEFT:
-		writeData(dbuf, order, data.Data.(*K))
-=======
 	case KPROJ, KCOMP:
 		d := data.Data.([]*K)
 		err = binary.Write(dbuf, order, int32(len(d)))
@@ -139,7 +122,6 @@
 		if err != nil {
 			return err
 		}
->>>>>>> 8f513bb1
 	default:
 		return errors.New("unknown type " + strconv.Itoa(int(data.Type)))
 	}
